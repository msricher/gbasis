--- conflicted
+++ resolved
@@ -129,22 +129,22 @@
         norm_prim_cart = contractions.norm_prim_cart
         if deriv_type == "general":
             output = _eval_deriv_contractions(
-                    points, orders, center, angmom_comps, alphas, prim_coeffs, norm_prim_cart
+                points, orders, center, angmom_comps, alphas, prim_coeffs, norm_prim_cart
             )
         elif deriv_type == "direct":
             output = _eval_first_second_order_deriv_contractions(
-                    points, orders, center, angmom_comps, alphas, prim_coeffs, norm_prim_cart
+                points, orders, center, angmom_comps, alphas, prim_coeffs, norm_prim_cart
             )
         return output
 
 
-<<<<<<< HEAD
 def evaluate_deriv_basis(
-    basis, points, orders, transform=None, coord_type="spherical", deriv_type="general"
+    basis,
+    points,
+    orders,
+    transform=None,
+    deriv_type="general",
 ):
-=======
-def evaluate_deriv_basis(basis, points, orders, transform=None):
->>>>>>> 449c21f2
     r"""Evaluate the derivative of the basis set in the given coordinate system at the given points.
 
     Parameters
@@ -167,21 +167,11 @@
         Transformation is applied to the left, i.e. the sum is over the index 1 of `transform`
         and index 0 of the array for contractions.
         Default is no transformation.
-<<<<<<< HEAD
-    coord_type : {"cartesian", list/tuple of "cartesian" or "spherical", "spherical"}
-        Types of the coordinate system for the contractions.
-        If "cartesian", then all of the contractions are treated as Cartesian contractions.
-        If "spherical", then all of the contractions are treated as spherical contractions.
-        If list/tuple, then each entry must be a "cartesian" or "spherical" to specify the
-        coordinate type of each GeneralizedContractionShell instance.
-        Default value is "spherical".
     deriv_type : "general" or "direct"
         Specification of derivative of contraction function in _deriv.py. "general" makes reference
         to general implementation of any order derivative function (_eval_deriv_contractions())
         and "direct" makes reference to specific implementation of first and second order
         derivatives for generalized contraction (_eval_first_second_order_deriv_contractions()).
-=======
->>>>>>> 449c21f2
 
     Returns
     -------
@@ -199,22 +189,14 @@
         return EvalDeriv(basis).construct_array_lincomb(
             transform, coord_type, points=points, orders=orders, deriv_type=deriv_type
         )
-<<<<<<< HEAD
-    if all([item == "cartesian" for item in coord_type]) or coord_type == "cartesian":
+    if all(ct == "cartesian" for ct in coord_type) or coord_type == "cartesian":
         return EvalDeriv(basis).construct_array_cartesian(
-               points=points, orders=orders, deriv_type=deriv_type
-               )
-    if all([item == "spherical" for item in coord_type]) or coord_type == "spherical":
+            points=points, orders=orders, deriv_type=deriv_type
+        )
+    if all(ct == "spherical" for ct in coord_type) or coord_type == "spherical":
         return EvalDeriv(basis).construct_array_spherical(
-               points=points, orders=orders, deriv_type=deriv_type
-               )
+            points=points, orders=orders, deriv_type=deriv_type
+        )
     return EvalDeriv(basis).construct_array_mix(
-           coord_type, points=points, orders=orders, deriv_type=deriv_type
-           )
-=======
-    if all(ct == "cartesian" for ct in coord_type):
-        return EvalDeriv(basis).construct_array_cartesian(points=points, orders=orders)
-    if all(ct == "spherical" for ct in coord_type):
-        return EvalDeriv(basis).construct_array_spherical(points=points, orders=orders)
-    return EvalDeriv(basis).construct_array_mix(coord_type, points=points, orders=orders)
->>>>>>> 449c21f2
+        coord_type, points=points, orders=orders, deriv_type=deriv_type
+    )